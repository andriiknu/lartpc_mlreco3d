import torch
import torch_geometric
import torch.nn.functional as F
import numpy as np

<<<<<<< HEAD
from .cluster_cnn.losses.spatial_embeddings import *
from .cluster_cnn import (cluster_model_construct,
=======
from .cluster_cnn.losses.gs_embeddings import *
from .cluster_cnn import (cluster_model_construct, 
>>>>>>> 2443308e
                          spice_loss_construct,
                          gs_kernel_construct)

from .cluster_cnn.pointnet2 import PointNet2

from .gnn import gnn_model_construct

from pprint import pprint
from mlreco.utils.cluster.graph_spice import (
    ClusterGraphConstructor, get_edge_weight)
from mlreco.utils.metrics import ARI

from torch_geometric.nn import radius


class GraphSPICE(nn.Module):
    '''
    Neighbor-graph embedding based particle clustering.

    GraphSPICE has two components:
        1) Voxel Embedder: UNet-type CNN architecture used for feature
        extraction and feature embeddings.

        2) Edge Probability Kernel function: A kernel function (any callable
        that takes two node attribute vectors to give a edge proability score).

    Prediction is done in two steps:
        1) A neighbor graph (ex. KNN, Radius) is constructed to compute
        edge probabilities between neighboring edges.
        2) Edges with low probability scores are dropped.
        3) The voxels are clustered by counting connected components.

    Parameters:
        - skip_classes: semantic labels for which to skip voxel clustering
        (ex. Michel, Delta, and Low Es rarely require neural network clustering)

        - dimension: dimension of input dataset.
    '''

    def __init__(self, cfg, name='graph_spice'):
        super(GraphSPICE, self).__init__()
        # print('--------------------GraphSPICE---------------------')
        self.model_config = cfg[name]
        # pprint(self.model_config)
        self.skip_classes = self.model_config.get('skip_classes', [2, 3, 4])
        self.dimension = self.model_config.get('dimension', 3)
        self.embedder_name = self.model_config.get('embedder', 'graph_spice_embedder')
        self.embedder = cluster_model_construct(
            self.model_config['embedder_cfg'], self.embedder_name)
        self.node_dim = self.model_config.get('node_dim', 16)

        self.kernel_cfg = self.model_config['kernel_cfg']
        self.kernel_fn = gs_kernel_construct(self.kernel_cfg)

        constructor_cfg = self.model_config['constructor_cfg']
        
        self.use_raw_features = self.model_config.get('use_raw_features', False)

        # Cluster Graph Manager
        self.gs_manager = ClusterGraphConstructor(constructor_cfg)
        # print('--------------------1---------------------')
        # pprint(constructor_cfg)
        self.gs_manager.training = self.training


    def filter_class(self, input):
        '''
        Filter classes according to segmentation label.
        '''
        point_cloud, label = input
        mask = ~np.isin(label[:, -1].detach().cpu().numpy(), self.skip_classes)
        x = [point_cloud[mask], label[mask]]
        return x


    def forward(self, input):
        '''

        '''
        point_cloud, labels = self.filter_class(input)
        res = self.embedder([point_cloud])

        coordinates = point_cloud[:, :3]
        batch_indices = point_cloud[:, 3].int()

        res['coordinates'] = [coordinates]
        res['batch_indices'] = [batch_indices]
<<<<<<< HEAD
        graph = self.gs_manager(res,
                                self.kernel_fn,
=======

        print(res.keys())
        print(res['features'])

        if self.use_raw_features:
            res['hypergraph_features'] = res['features']

        graph = self.gs_manager(res, 
                                self.kernel_fn, 
>>>>>>> 2443308e
                                labels)
        res['graph'] = [graph]
        res['graph_info'] = [self.gs_manager.info]
        return res


class GraphSPICE2(GraphSPICE):

    def __init__(self, cfg, name='graph_spice'):
        super(GraphSPICE2, self).__init__(cfg)
        self.model_config = cfg[name]
        self.pointnet = PointNet2(self.model_config['pointnet_cfg'])

    def forward(self, input):

        point_cloud, labels = self.filter_class(input)
        res = self.embedder([point_cloud])
        pointnet_output = self.pointnet([point_cloud])

        coordinates = point_cloud[:, :3]



        batch_indices = point_cloud[:, 3].int()
        res['coordinates'] = [coordinates]
        res['batch_indices'] = [batch_indices]

        res_pointnet = {}
        res_pointnet['hypergraph_features'] = [self.pointnet([point_cloud])]
        res_pointnet['batch_indices'] = res['batch_indices']
        res_pointnet['coordinates'] = res['coordinates']

        graph = self.gs_manager(res_pointnet, 
                                self.kernel_fn, 
                                labels)

        res['graph'] = [graph]
        res['graph_info'] = [self.gs_manager.info]

        return res


class GraphSPICEGNN(GraphSPICE):

    def __init__(self, cfg, name='graph_spice_gnn'):
        super(GraphSPICEGNN, self).__init__(cfg)

        self.gnn_cfg =self.model_config['gnn_cfg']
        in_channels = self.gnn_cfg['in_channels']
        gnn_kwargs = self.gnn_cfg['kwargs']
        self.gnn = torch_geometric.nn.DNAConv(channels=in_channels,
                                              **gnn_kwargs)

    def forward(self, input):
        point_cloud, labels = self.filter_class(input)
        res = self.embedder([point_cloud])
        coordinates = point_cloud[:, :3]
        batch_indices = point_cloud[:, 3].int()
        res['coordinates'] = [coordinates]
        res['batch_indices'] = [batch_indices]
        # Run GNN
        self.gs_manager.initialize_graph(res, labels)
        graph = self.gs_manager.graph_batch
        x = graph.x.view(-1, 1, self.node_dim)
        edge_index = graph.edge_index
        edge_weight = get_edge_weight(
            res['spatial_embeddings'][0],
            res['feature_embeddings'][0],
            res['covariance'][0],
            edge_index,
            occ=res['occupancy'][0].squeeze())
        nodes = self.gnn(x=x, edge_index=edge_index, edge_weight=edge_weight)
        self.gs_manager.graph_batch.add_node_features(nodes, name='x')

        # Run GNN to get transformed node features
        self.gs_manager._set_edge_attributes(self.kernel_fn)
        res['graph'] = [graph]
        res['graph_info'] = [self.gs_manager.info]

        return res
        # graph = self.gs_manager(res,
        #                         self.kernel_fn,
        #                         labels)


class GraphSPICELoss(nn.Module):

    def __init__(self, cfg, name='spice_loss'):
        super(GraphSPICELoss, self).__init__()
        self.loss_config = cfg[name]
        # print('--------------------GraphSPICELoss---------------------')
        # pprint(self.loss_config)
        self.loss_name = self.loss_config['name']
        self.skip_classes = self.loss_config.get('skip_classes', [2, 3, 4])
        self.eval_mode = self.loss_config['eval']
        self.loss_fn = spice_loss_construct(self.loss_name)(self.loss_config)

        constructor_cfg = self.loss_config['constructor_cfg']
        # print('--------------------1---------------------')
        # pprint(constructor_cfg)
        self.gs_manager = ClusterGraphConstructor(constructor_cfg)
        self.gs_manager.training = ~self.eval_mode
        # print("LOSS FN = ", self.loss_fn)

    def filter_class(self, segment_label, cluster_label):
        '''
        Filter classes according to segmentation label.
        '''
        mask = ~np.isin(segment_label[0][:, -1].cpu().numpy(), self.skip_classes)
        slabel = [segment_label[0][mask]]
        clabel = [cluster_label[0][mask]]
        return slabel, clabel


    def forward(self, result, segment_label, cluster_label):
        '''

        '''
        slabel, clabel = self.filter_class(segment_label, cluster_label)
        # print(slabel[0].size())
        graph = result['graph'][0]
        graph_info = result['graph_info'][0]
        self.gs_manager.replace_state(graph, graph_info)
        result['edge_score'] = [graph.edge_attr]
        result['edge_index'] = [graph.edge_index]
        if not self.eval_mode:
            result['edge_truth'] = [graph.edge_truth]

<<<<<<< HEAD
        # print(result.keys())
=======
        edge_diff = (result['edge_score'][0] > 0.0) != \
                    (result['edge_truth'][0] > 0.5)

        print("Number of Wrong Edges = {} / {}".format(
            torch.sum(edge_diff).item(), edge_diff.shape[0]))
>>>>>>> 2443308e

        res = self.loss_fn(result, slabel, clabel)
        # print(res.keys())
        # Evaluate Graph with respect to cluster_label
        # with torch.no_grad():
        #     self.gs_manager.fit_predict()
        #     self.gs_manager.evaluate_nodes(clabel[0], [ARI])

        # res['true_acc'] = self.gs_manager.info['ARI'].mean()
        return res


class GraphSPICE2Loss(GraphSPICELoss):

    def __init__(self, cfg, name='spice_loss'):
        super(GraphSPICE2Loss, self).__init__(cfg)
        self.edge_loss = WeightedEdgeLoss()

    def forward(self, result, segment_label, cluster_label):
        '''

        '''
        slabel, clabel = self.filter_class(segment_label, cluster_label)

        graph = result['graph'][0]
        graph_info = result['graph_info'][0]
        self.gs_manager.replace_state(graph, graph_info)
        result['edge_index'] = [graph.edge_index]
        if not self.eval_mode:
            result['edge_truth'] = [graph.edge_truth]

        res = self.loss_fn(result, slabel, clabel)

        result['edge_score'] = [graph.edge_attr]
        result['edge_index'] = [graph.edge_index]
        if not self.eval_mode:
            result['edge_truth'] = [graph.edge_truth]
            edge_loss, edge_acc = self.edge_loss(result['edge_score'][0], result['edge_truth'][0])
            res['loss'] += edge_loss
            res['edge_loss'] = float(edge_loss)
            res['edge_acc'] = edge_acc

        # Evaluate Graph with respect to cluster_label
        # with torch.no_grad():
        #     self.gs_manager.fit_predict()
        #     self.gs_manager.evaluate_nodes(clabel[0], [ARI])

        # res['true_acc'] = self.gs_manager.info['ARI'].mean()
        return res<|MERGE_RESOLUTION|>--- conflicted
+++ resolved
@@ -3,13 +3,8 @@
 import torch.nn.functional as F
 import numpy as np
 
-<<<<<<< HEAD
-from .cluster_cnn.losses.spatial_embeddings import *
+from .cluster_cnn.losses.gs_embeddings import *
 from .cluster_cnn import (cluster_model_construct,
-=======
-from .cluster_cnn.losses.gs_embeddings import *
-from .cluster_cnn import (cluster_model_construct, 
->>>>>>> 2443308e
                           spice_loss_construct,
                           gs_kernel_construct)
 
@@ -65,7 +60,7 @@
         self.kernel_fn = gs_kernel_construct(self.kernel_cfg)
 
         constructor_cfg = self.model_config['constructor_cfg']
-        
+
         self.use_raw_features = self.model_config.get('use_raw_features', False)
 
         # Cluster Graph Manager
@@ -97,20 +92,15 @@
 
         res['coordinates'] = [coordinates]
         res['batch_indices'] = [batch_indices]
-<<<<<<< HEAD
+
+        # print(res.keys())
+        # print(res['features'])
+
+        if self.use_raw_features:
+            res['hypergraph_features'] = res['features']
+
         graph = self.gs_manager(res,
                                 self.kernel_fn,
-=======
-
-        print(res.keys())
-        print(res['features'])
-
-        if self.use_raw_features:
-            res['hypergraph_features'] = res['features']
-
-        graph = self.gs_manager(res, 
-                                self.kernel_fn, 
->>>>>>> 2443308e
                                 labels)
         res['graph'] = [graph]
         res['graph_info'] = [self.gs_manager.info]
@@ -143,8 +133,8 @@
         res_pointnet['batch_indices'] = res['batch_indices']
         res_pointnet['coordinates'] = res['coordinates']
 
-        graph = self.gs_manager(res_pointnet, 
-                                self.kernel_fn, 
+        graph = self.gs_manager(res_pointnet,
+                                self.kernel_fn,
                                 labels)
 
         res['graph'] = [graph]
@@ -239,15 +229,11 @@
         if not self.eval_mode:
             result['edge_truth'] = [graph.edge_truth]
 
-<<<<<<< HEAD
-        # print(result.keys())
-=======
         edge_diff = (result['edge_score'][0] > 0.0) != \
                     (result['edge_truth'][0] > 0.5)
 
-        print("Number of Wrong Edges = {} / {}".format(
-            torch.sum(edge_diff).item(), edge_diff.shape[0]))
->>>>>>> 2443308e
+        # print("Number of Wrong Edges = {} / {}".format(
+        #     torch.sum(edge_diff).item(), edge_diff.shape[0]))
 
         res = self.loss_fn(result, slabel, clabel)
         # print(res.keys())
