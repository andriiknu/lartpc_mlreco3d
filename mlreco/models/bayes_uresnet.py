--- conflicted
+++ resolved
@@ -10,12 +10,7 @@
 from mlreco.models.layers.common.configuration import setup_cnn_configuration
 from mlreco.models.experimental.bayes.encoder import MCDropoutEncoder
 from mlreco.models.experimental.bayes.decoder import MCDropoutDecoder
-<<<<<<< HEAD
-from mlreco.models.experimental.bayes.factories import uq_classification_loss_construct
-from mlreco.models.layers.common.uresnet_layers import UResNet
-=======
 from mlreco.models.experimental.bayes.evidential import EVDLoss
->>>>>>> e9dd808a
 
 class BayesianUResNet(torch.nn.Module):
     """
@@ -259,13 +254,6 @@
     def __init__(self, cfg, name='mcdropout_uresnet'):
         super(SegmentationLoss, self).__init__()
         self.loss_config = cfg.get(name, {})
-<<<<<<< HEAD
-        self.loss_fn_name = self.loss_config.get('loss_fn', 'cross_entropy')
-        self.loss_fn = uq_classification_loss_construct(self.loss_fn_name)
-
-        print(self.loss_fn)
-
-=======
         self.loss_fn_name = self.loss_config.get('loss_fn', 'evd_sumsq')
         self.loss_fn_args = self.loss_config.get('loss_fn_args', {})
         if 'edl' in self.loss_fn_name:
@@ -274,7 +262,6 @@
             self.loss_fn = torch.nn.functional.cross_entropy
         else:
             raise ValueError('Loss function {} not recognized'.format(self.loss_fn_name))
->>>>>>> e9dd808a
         self.one_hot = self.loss_config.get('one_hot', False)
         self.num_classes = self.loss_config.get('num_classes', 5)
 
@@ -288,14 +275,8 @@
         '''
         # TODO Add weighting
         logits = outputs['segmentation']
-<<<<<<< HEAD
-        if 'evd' in self.loss_fn_name:
-            # convert evidence to alpha concentration params.
-            segmentation = [logits[0] + 1.0]
-=======
         if 'edl' in self.loss_fn_name:
             segmentation = [logits[0] + 1.0] # convert evidence to alpha concentration params.
->>>>>>> e9dd808a
         else:
             segmentation = logits
         device = segmentation[0].device
